--- conflicted
+++ resolved
@@ -140,31 +140,6 @@
         Xt.columns = self.columns_
         return Xt
 
-<<<<<<< HEAD
-
-class DerivativeSlopeTransformer(BaseTransformer):
-
-    def transform(self, X, y=None):
-        num_cases, num_dim = X.shape
-        output_df = pd.DataFrame()
-        for dim in range(num_dim):
-            dim_data = X.iloc[:,dim]
-            out = DerivativeSlopeTransformer.row_wise_get_der(dim_data)
-            output_df['der_dim_'+str(dim)] = pd.Series(out)
-
-        return output_df
-
-    @staticmethod
-    def row_wise_get_der(X):
-
-        def get_der(x):
-            der = []
-            for i in range(1, len(x) - 1):
-                der.append(((x[i] - x[i - 1]) + ((x[i + 1] - x[i - 1]) / 2)) / 2)
-            return pd.Series([der[0]] + der + [der[-1]])
-
-        return [get_der(x) for x in X]
-=======
     def _rand_intervals_rand_n(self, x):
         """Compute a random number of intervals from index (x) with
         random starting points and lengths. Intervals are unique, but may overlap.
@@ -238,4 +213,27 @@
 
         ends = [start + self._rng.randint(self.min_length, m - start + 1) for start in starts]
         return np.column_stack([starts, ends])
->>>>>>> cc489d77
+
+      
+class DerivativeSlopeTransformer(BaseTransformer):
+
+    def transform(self, X, y=None):
+        num_cases, num_dim = X.shape
+        output_df = pd.DataFrame()
+        for dim in range(num_dim):
+            dim_data = X.iloc[:,dim]
+            out = DerivativeSlopeTransformer.row_wise_get_der(dim_data)
+            output_df['der_dim_'+str(dim)] = pd.Series(out)
+
+        return output_df
+
+    @staticmethod
+    def row_wise_get_der(X):
+
+        def get_der(x):
+            der = []
+            for i in range(1, len(x) - 1):
+                der.append(((x[i] - x[i - 1]) + ((x[i + 1] - x[i - 1]) / 2)) / 2)
+            return pd.Series([der[0]] + der + [der[-1]])
+
+        return [get_der(x) for x in X]